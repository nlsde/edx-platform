--- conflicted
+++ resolved
@@ -3,13 +3,8 @@
         "javascript-concat-html": 213,
         "javascript-escape": 7,
         "javascript-interpolate": 49,
-<<<<<<< HEAD
-        "javascript-jquery-append": 111,
-        "javascript-jquery-html": 279,
-=======
         "javascript-jquery-append": 104,
         "javascript-jquery-html": 276,
->>>>>>> 17fb156b
         "javascript-jquery-insert-into-target": 27,
         "javascript-jquery-insertion": 29,
         "javascript-jquery-prepend": 13,
@@ -33,9 +28,5 @@
         "python-wrap-html": 264,
         "underscore-not-escaped": 658
     },
-<<<<<<< HEAD
-    "total": 2245
-=======
     "total": 2228
->>>>>>> 17fb156b
 }