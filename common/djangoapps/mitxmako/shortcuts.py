--- conflicted
+++ resolved
@@ -12,13 +12,6 @@
 #   See the License for the specific language governing permissions and
 #   limitations under the License.
 
-<<<<<<< HEAD
-import logging
-
-log = logging.getLogger(__name__)
-
-=======
->>>>>>> a6b35853
 from django.template import Context
 from django.http import HttpResponse
 
