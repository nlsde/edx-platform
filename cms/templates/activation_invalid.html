<%! from django.utils.translation import ugettext as _ %>
<%inherit file="base.html" />

<%block name="content">
<<<<<<< HEAD
<div class="wrapper-mast wrapper sr">
  <header class="mast">
    <h1 class="page-header">${_("Studio Account Activation")}</h1>
  </header>
</div>

<div class="wrapper-content wrapper">
  <section class="content activation is-invalid">
    <article class="content-primary" role="main">
    </article>

    <div class="notice notice-incontext notice-instruction has-actions">
      <div class="msg">
        <h1 class="title">${_('Your account activation is invalid')}</h1>
        <div class="copy">
          <p>${_("We're sorry. Something went wrong with your activation. Check to make sure the URL you went to was correct &mdash; e-mail programs will sometimes split it into two lines.")}</p>
          <p>${_("If you still have issues, contact edX Support. In the meatime, you can also return to")} <a href="/">{_('the Studio homepage.')}</a></p>
        </div>
      </div>

      <ul class="list-actions">
        <li class="action-item">
          <a href="http://help.edge.edx.org/discussion/new" class="action action-primary show-tender">${_('Contact edX Support')}</a>
        </li>
      </ul>
    </div>
  </section>
=======
<section class="tos">
<div>
  <h1>${_("Activation Invalid")}</h1>

  <p>${_('Something went wrong. Check to make sure the URL you went to was correct -- e-mail programs will sometimes split it into two lines. If you still have issues, e-mail us to let us know what happened at {email}.').format(email='<a href="mailto:bugs@mitx.mit.edu">bugs@mitx.mit.edu</a>')}</p>

  <p>${_('Or you can go back to the {link_start}home page{link_end}.').format(
          link_start='<a href="/">', link_end='</a>')}</p>
>>>>>>> 9a61038c
</div>
</%block>


<|MERGE_RESOLUTION|>--- conflicted
+++ resolved
@@ -2,7 +2,6 @@
 <%inherit file="base.html" />
 
 <%block name="content">
-<<<<<<< HEAD
 <div class="wrapper-mast wrapper sr">
   <header class="mast">
     <h1 class="page-header">${_("Studio Account Activation")}</h1>
@@ -30,17 +29,5 @@
       </ul>
     </div>
   </section>
-=======
-<section class="tos">
-<div>
-  <h1>${_("Activation Invalid")}</h1>
-
-  <p>${_('Something went wrong. Check to make sure the URL you went to was correct -- e-mail programs will sometimes split it into two lines. If you still have issues, e-mail us to let us know what happened at {email}.').format(email='<a href="mailto:bugs@mitx.mit.edu">bugs@mitx.mit.edu</a>')}</p>
-
-  <p>${_('Or you can go back to the {link_start}home page{link_end}.').format(
-          link_start='<a href="/">', link_end='</a>')}</p>
->>>>>>> 9a61038c
 </div>
-</%block>
-
-
+</%block>